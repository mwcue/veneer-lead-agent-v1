--- conflicted
+++ resolved
@@ -3,7 +3,6 @@
 import json
 import os
 import logging
-<<<<<<< HEAD
 import sys
 import pathlib
 import io # <<<<<<<<<<<< ADD THIS IMPORT
@@ -26,7 +25,7 @@
     raise
 
 logger = logging.getLogger(__name__)
-=======
+
 import sys # <<<<<<<<<<<< ADD THIS
 import pathlib # <<<<<<<<<<<< ADD THIS
 
@@ -64,20 +63,16 @@
 # or rely on agent_runner.py's global logging setup.
 # For simplicity, let's assume agent_runner's Config.configure_logging() is sufficient if agent_runner gets imported.
 logger = logging.getLogger(__name__) # Get a logger for this file after successful imports
->>>>>>> 1ecbe758
 
 @functions_framework.http
 def sj_morse_lead_generator(request): # 'request' is a Flask request object
     """HTTP Cloud Function to trigger SJ Morse lead generation."""
     
-<<<<<<< HEAD
     expected_api_key = os.getenv("MY_SHARED_API_KEY") 
     received_api_key = request.headers.get("X-Api-Key")
-=======
     # --- Basic Authentication (Phase 3 - Simple Shared Secret) ---
     expected_api_key = os.getenv("MY_SHARED_API_KEY") 
     received_api_key = request.headers.get("X-API-Key")
->>>>>>> 1ecbe758
 
     if expected_api_key:
         if not received_api_key:
@@ -92,11 +87,8 @@
     if request.method == 'POST':
         try:
             logger.info("Calling run_lead_generation_process from agent_runner...")
-<<<<<<< HEAD
-=======
             
             # Call your core logic from agent_runner.py
->>>>>>> 1ecbe758
             results = run_lead_generation_process() 
 
             if isinstance(results, dict) and "error" in results:
@@ -104,7 +96,6 @@
                 return (json.dumps(results), 500, {"Content-Type": "application/json"})
 
             processed_count = len(results) if isinstance(results, list) else 'unknown amount of'
-<<<<<<< HEAD
             logger.info(f"Lead generation process completed. Found {processed_count} entries.")
 
             # --- START: CSV Format Handling ---
@@ -160,10 +151,8 @@
             logger.info(f"Returning JSON output with {processed_count} entries.")
             return (json.dumps(results), 200, {"Content-Type": "application/json"})
             # --- END: CSV Format Handling ---
-=======
             logger.info(f"Lead generation process completed. Returning {processed_count} companies.")
             return (json.dumps(results), 200, {"Content-Type": "application/json"})
->>>>>>> 1ecbe758
 
         except Exception as e:
             logger.error(f"Unhandled exception in sj_morse_lead_generator: {e}", exc_info=True)
